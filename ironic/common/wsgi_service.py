# Licensed under the Apache License, Version 2.0 (the "License"); you may
# not use this file except in compliance with the License. You may obtain
# a copy of the License at
#
#      http://www.apache.org/licenses/LICENSE-2.0
#
# Unless required by applicable law or agreed to in writing, software
# distributed under the License is distributed on an "AS IS" BASIS, WITHOUT
# WARRANTIES OR CONDITIONS OF ANY KIND, either express or implied. See the
# License for the specific language governing permissions and limitations
# under the License.

import socket

from ironic_lib import utils as il_utils
from oslo_concurrency import processutils
from oslo_service import service
from oslo_service import wsgi

from ironic.common import exception
from ironic.common.i18n import _
from ironic.conf import CONF


_MAX_DEFAULT_WORKERS = 4


class WSGIService(service.ServiceBase):
    """Provides ability to launch WSGI apps using oslo_service."""

    def __init__(self, name, app, conf_section):
        """Initialize, but do not start the WSGI server.

        :param name: The name of the WSGI server given to the loader.
        :param app: The app to be ran inside the WSGI server.
        :param conf_section: The name of the configuration section containing
            the options that specify how this server should be run.
        :returns: None
        """
        self.name = name
        self.app = app
        self.workers = (
            CONF[conf_section].api_workers
            # NOTE(dtantsur): each worker takes a substantial amount of memory,
            # so we don't want to end up with dozens of them.
            or min(processutils.get_worker_count(), _MAX_DEFAULT_WORKERS)
        )
        if self.workers and self.workers < 1:
            raise exception.ConfigInvalid(
                _("api_workers value of %d is invalid, "
                  "must be greater than 0.") % self.workers)

<<<<<<< HEAD
        self.server = wsgi.Server(CONF, name, self.app,
                                  host=CONF[conf_section].host_ip,
                                  port=CONF[conf_section].port,
                                  use_ssl=CONF[conf_section].enable_ssl_api)
=======
        if CONF.api.unix_socket:
            il_utils.unlink_without_raise(CONF.api.unix_socket)
            self.server = wsgi.Server(CONF, name, self.app,
                                      socket_family=socket.AF_UNIX,
                                      socket_file=CONF.api.unix_socket,
                                      socket_mode=CONF.api.unix_socket_mode,
                                      use_ssl=use_ssl)
        else:
            self.server = wsgi.Server(CONF, name, self.app,
                                      host=CONF.api.host_ip,
                                      port=CONF.api.port,
                                      use_ssl=use_ssl)
>>>>>>> bcd81c0b

    def start(self):
        """Start serving this service using loaded configuration.

        :returns: None
        """
        self.server.start()

    def stop(self):
        """Stop serving this API.

        :returns: None
        """
        self.server.stop()
        if CONF.api.unix_socket:
            il_utils.unlink_without_raise(CONF.unix_socket)

    def wait(self):
        """Wait for the service to stop serving this API.

        :returns: None
        """
        self.server.wait()

    def reset(self):
        """Reset server greenpool size to default.

        :returns: None
        """
        self.server.reset()<|MERGE_RESOLUTION|>--- conflicted
+++ resolved
@@ -37,10 +37,12 @@
             the options that specify how this server should be run.
         :returns: None
         """
+        app_conf = CONF[conf_section]
+
         self.name = name
         self.app = app
         self.workers = (
-            CONF[conf_section].api_workers
+            app_conf.api_workers
             # NOTE(dtantsur): each worker takes a substantial amount of memory,
             # so we don't want to end up with dozens of them.
             or min(processutils.get_worker_count(), _MAX_DEFAULT_WORKERS)
@@ -50,25 +52,18 @@
                 _("api_workers value of %d is invalid, "
                   "must be greater than 0.") % self.workers)
 
-<<<<<<< HEAD
-        self.server = wsgi.Server(CONF, name, self.app,
-                                  host=CONF[conf_section].host_ip,
-                                  port=CONF[conf_section].port,
-                                  use_ssl=CONF[conf_section].enable_ssl_api)
-=======
-        if CONF.api.unix_socket:
-            il_utils.unlink_without_raise(CONF.api.unix_socket)
+        if ('unix_socket' in app_conf.keys() and app_conf.unix_socket):
+            il_utils.unlink_without_raise(app_conf.unix_socket)
             self.server = wsgi.Server(CONF, name, self.app,
                                       socket_family=socket.AF_UNIX,
-                                      socket_file=CONF.api.unix_socket,
-                                      socket_mode=CONF.api.unix_socket_mode,
-                                      use_ssl=use_ssl)
+                                      socket_file=app_conf.unix_socket,
+                                      socket_mode=app_conf.unix_socket_mode,
+                                      use_ssl=app_conf.enable_ssl_api)
         else:
             self.server = wsgi.Server(CONF, name, self.app,
-                                      host=CONF.api.host_ip,
-                                      port=CONF.api.port,
-                                      use_ssl=use_ssl)
->>>>>>> bcd81c0b
+                                      host=app_conf.host_ip,
+                                      port=app_conf.port,
+                                      use_ssl=app_conf.enable_ssl_api)
 
     def start(self):
         """Start serving this service using loaded configuration.
